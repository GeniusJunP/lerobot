--- conflicted
+++ resolved
@@ -17,13 +17,10 @@
     title: Train a Robot with RL
   - local: hilserl_sim
     title: Train RL in Simulation
-<<<<<<< HEAD
+  - local: async
+    title: Use Async Inference
   - local: porting_datasets_v3
     title: Porting Large Datasets
-=======
-  - local: async
-    title: Use Async Inference
->>>>>>> e6e1f085
   title: "Tutorials"
 - sections:
   - local: smolvla
